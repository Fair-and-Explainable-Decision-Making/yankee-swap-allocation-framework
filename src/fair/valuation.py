--- conflicted
+++ resolved
@@ -1,9 +1,5 @@
-<<<<<<< HEAD
-from copy import copy
+from copy import deepcopy
 from itertools import chain, combinations
-=======
-from copy import deepcopy
->>>>>>> d71b9695
 from typing import List
 
 from fair.item import BaseItem
